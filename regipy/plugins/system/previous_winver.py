import logging
from datetime import datetime, timezone
import re

from regipy.hive_types import SYSTEM_HIVE_TYPE
from regipy.plugins.plugin import Plugin
from regipy.exceptions import RegistryKeyNotFoundException

logger = logging.getLogger(__name__)


WIN_VER_PATH = r"\Setup"
os_list = [
    "ProductName",
    "ReleaseID",
    "CSDVersion",
    "CurrentVersion",
    "CurrentBuild",
    "CurrentBuildNumber",
    "InstallationType",
    "EditionID",
    "ProductName",
    "ProductId",
    "BuildLab",
    "BuildLabEx",
    "CompositionEditionID",
    "RegisteredOrganization",
    "RegisteredOwner",
    "InstallDate",
]


class PreviousWinVersionPlugin(Plugin):
    NAME = "previous_winver_plugin"
    DESCRIPTION = "Get previous relevant OS information"
    COMPATIBLE_HIVE = SYSTEM_HIVE_TYPE

    def can_run(self):
        return self.registry_hive.hive_type == SYSTEM_HIVE_TYPE

    def run(self):
        logger.info("Started winver Plugin...")

        try:
            key = self.registry_hive.get_key(WIN_VER_PATH)
        except RegistryKeyNotFoundException as ex:
            logger.error(f"Could not find {self.NAME} subkey at {WIN_VER_PATH}: {ex}")
            return None

        for sk in key.iter_subkeys():
            if sk.name.startswith("Source OS"):
<<<<<<< HEAD
                old_date = re.search(r"Updated on (\d{1,2})/(\d{1,2})/(\d{4}) (\d{2}):(\d{2}):(\d{2})", sk.name)
                dt = datetime(int(old_date.group(3)), int(old_date.group(1)), int(old_date.group(2)), int(old_date.group(4)), int(old_date.group(5)), int(old_date.group(6))).strftime("%Y-%m-%d %H:%M:%S")
                temp_dict = {'key': f"\\{key.name}\\{sk.name}"}
                temp_dict['update_date'] = dt
                for val in sk.iter_values():
                    if val.name in os_list:
                        if val.name == "InstallDate":
                            temp_dict[val.name] = datetime.fromtimestamp(val.value, timezone.utc).strftime("%Y-%m-%d %H:%M:%S")
=======
                old_date = re.search(
                    r"Updated on (\d{1,2})/(\d{1,2})/(\d{4}) (\d{2}):(\d{2}):(\d{2})",
                    sk.name,
                )
                dt = datetime.datetime(
                    int(old_date.group(3)),
                    int(old_date.group(1)),
                    int(old_date.group(2)),
                    int(old_date.group(4)),
                    int(old_date.group(5)),
                    int(old_date.group(6)),
                ).strftime("%Y-%m-%d %H:%M:%S")
                temp_dict = {"key": f"\\{key.name}\\{sk.name}"}
                temp_dict["update_date"] = dt
                for val in sk.iter_values():
                    if val.name in os_list:
                        if val.name == "InstallDate":
                            temp_dict[val.name] = datetime.datetime.utcfromtimestamp(
                                val.value
                            ).strftime("%Y-%m-%d %H:%M:%S")
>>>>>>> efbaee57
                        else:
                            temp_dict[val.name] = val.value
                self.entries.append(temp_dict)<|MERGE_RESOLUTION|>--- conflicted
+++ resolved
@@ -49,21 +49,11 @@
 
         for sk in key.iter_subkeys():
             if sk.name.startswith("Source OS"):
-<<<<<<< HEAD
-                old_date = re.search(r"Updated on (\d{1,2})/(\d{1,2})/(\d{4}) (\d{2}):(\d{2}):(\d{2})", sk.name)
-                dt = datetime(int(old_date.group(3)), int(old_date.group(1)), int(old_date.group(2)), int(old_date.group(4)), int(old_date.group(5)), int(old_date.group(6))).strftime("%Y-%m-%d %H:%M:%S")
-                temp_dict = {'key': f"\\{key.name}\\{sk.name}"}
-                temp_dict['update_date'] = dt
-                for val in sk.iter_values():
-                    if val.name in os_list:
-                        if val.name == "InstallDate":
-                            temp_dict[val.name] = datetime.fromtimestamp(val.value, timezone.utc).strftime("%Y-%m-%d %H:%M:%S")
-=======
                 old_date = re.search(
                     r"Updated on (\d{1,2})/(\d{1,2})/(\d{4}) (\d{2}):(\d{2}):(\d{2})",
                     sk.name,
                 )
-                dt = datetime.datetime(
+                dt = datetime(
                     int(old_date.group(3)),
                     int(old_date.group(1)),
                     int(old_date.group(2)),
@@ -76,10 +66,9 @@
                 for val in sk.iter_values():
                     if val.name in os_list:
                         if val.name == "InstallDate":
-                            temp_dict[val.name] = datetime.datetime.utcfromtimestamp(
-                                val.value
+                            temp_dict[val.name] = datetime.fromtimestamp(
+                                val.value, timezone.utc
                             ).strftime("%Y-%m-%d %H:%M:%S")
->>>>>>> efbaee57
                         else:
                             temp_dict[val.name] = val.value
                 self.entries.append(temp_dict)