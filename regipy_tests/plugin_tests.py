--- conflicted
+++ resolved
@@ -1,49 +1,50 @@
 import datetime as dt
-from regipy.plugins import (
-    PrintDemonPlugin,
-    ServicesPlugin,
-)
-<<<<<<< HEAD
-<<<<<<< HEAD
-from regipy.registry import RegistryHive
+
+from regipy.plugins.amcache.amcache import AmCachePlugin
+from regipy.plugins.bcd.boot_entry_list import BootEntryListPlugin
+from regipy.plugins.ntuser.classes_installer import NtuserClassesInstallerPlugin
+from regipy.plugins.ntuser.network_drives import NetworkDrivesPlugin
+from regipy.plugins.ntuser.persistence import NTUserPersistencePlugin
+from regipy.plugins.ntuser.shellbags_ntuser import ShellBagNtuserPlugin
+from regipy.plugins.ntuser.typed_paths import TypedPathsPlugin
 from regipy.plugins.ntuser.typed_urls import TypedUrlsPlugin
-=======
->>>>>>> f5ea369 (lint fall)
-=======
->>>>>>> 85d8ba6b
-from regipy.plugins.ntuser.typed_paths import TypedPathsPlugin
-from regipy.plugins.system.bootkey import BootKeyPlugin
-from regipy.plugins.system.host_domain_name import HostDomainNamePlugin
+from regipy.plugins.ntuser.user_assist import UserAssistPlugin
+from regipy.plugins.ntuser.winrar import WinRARPlugin
+from regipy.plugins.ntuser.winscp_saved_sessions import WinSCPSavedSessionsPlugin
+from regipy.plugins.ntuser.word_wheel_query import WordWheelQueryPlugin
 from regipy.plugins.sam.local_sid import LocalSidPlugin
 from regipy.plugins.security.domain_sid import DomainSidPlugin
-from regipy.plugins.bcd.boot_entry_list import BootEntryListPlugin
+from regipy.plugins.software.disablesr import DisableSRPlugin
+from regipy.plugins.software.installed_programs import InstalledProgramsSoftwarePlugin
+from regipy.plugins.software.last_logon import LastLogonPlugin
+from regipy.plugins.software.persistence import SoftwarePersistencePlugin
+from regipy.plugins.software.printdemon import PrintDemonPlugin
+from regipy.plugins.software.profilelist import ProfileListPlugin
+from regipy.plugins.software.spp_clients import SppClientsPlugin
+from regipy.plugins.software.susclient import SusclientPlugin
+from regipy.plugins.software.tracing import RASTracingPlugin
+from regipy.plugins.software.uac import UACStatusPlugin
+from regipy.plugins.software.winver import WinVersionPlugin
+from regipy.plugins.system.backuprestore import BackupRestorePlugin
+from regipy.plugins.system.bootkey import BootKeyPlugin
+from regipy.plugins.system.codepage import CodepagePlugin
+from regipy.plugins.system.computer_name import ComputerNamePlugin
+from regipy.plugins.system.crash_dump import CrashDumpPlugin
+from regipy.plugins.system.diag_sr import DiagSRPlugin
+from regipy.plugins.system.disablelastaccess import DisableLastAccessPlugin
+from regipy.plugins.system.host_domain_name import HostDomainNamePlugin
+from regipy.plugins.system.network_data import NetworkDataPlugin
+from regipy.plugins.system.previous_winver import PreviousWinVersionPlugin
+from regipy.plugins.system.processor_architecture import ProcessorArchitecturePlugin
+from regipy.plugins.system.services import ServicesPlugin
+from regipy.plugins.system.shimcache import ShimCachePlugin
+from regipy.plugins.system.shutdown import ShutdownPlugin
+from regipy.plugins.system.timezone_data2 import TimezoneDataPlugin2
+from regipy.plugins.system.usbstor import USBSTORPlugin
 from regipy.plugins.system.wdigest import WDIGESTPlugin
-from regipy.plugins.system.usbstor import USBSTORPlugin
-from regipy.plugins.ntuser.winrar import WinRARPlugin
-from regipy.plugins.ntuser.network_drives import NetworkDrivesPlugin
-from regipy.plugins.ntuser.shellbags_ntuser import ShellBagNtuserPlugin
-from regipy.plugins.ntuser.winscp_saved_sessions import WinSCPSavedSessionsPlugin
-from regipy.plugins.system.network_data import NetworkDataPlugin
 from regipy.plugins.usrclass.shellbags_usrclass import ShellBagUsrclassPlugin
-<<<<<<< HEAD
-<<<<<<< HEAD
-from regipy.plugins.software.winver import WinVersionPlugin
-from regipy.plugins.system.previous_winver import PreviousWinVersionPlugin
-from regipy.plugins.system.shutdown import ShutdownPlugin
-from regipy.plugins.system.processor_architecture import ProcessorArchitecturePlugin
-from regipy.plugins.system.crash_dump import CrashDumpPlugin
-from regipy.plugins.software.susclient import SusclientPlugin
-from regipy.plugins.system.disablelastaccess import DisableLastAccessPlugin
-from regipy.plugins.system.codepage import CodepagePlugin
-from regipy.plugins.software.disablesr import DisableSRPlugin
-from regipy.plugins.system.diag_sr import DiagSRPlugin
-from regipy.plugins.software.spp_clients import SppClientsPlugin
-from regipy.plugins.system.backuprestore import BackupRestorePlugin
-from regipy.plugins.system.timezone_data2 import TimezoneDataPlugin2
-from regipy.plugins.system.bam import BAMPlugin
-=======
 from regipy.registry import RegistryHive
->>>>>>> f5ea369 (lint fall)
+
 
 def test_shimcache_plugin(system_hive):
     registry_hive = RegistryHive(system_hive)
@@ -52,10 +53,11 @@
 
     assert len(plugin_instance.entries) == 660
     assert plugin_instance.entries[0] == {
-        'last_mod_date': '2011-01-12T12:08:00+00:00',
-        'path': '\\??\\C:\\Program Files\\McAfee\\VirusScan Enterprise\\mfeann.exe',
-        'exec_flag': 'True'
-    }
+        "last_mod_date": "2011-01-12T12:08:00+00:00",
+        "path": "\\??\\C:\\Program Files\\McAfee\\VirusScan Enterprise\\mfeann.exe",
+        "exec_flag": "True",
+    }
+
 
 def test_computer_name_plugin(system_hive):
     registry_hive = RegistryHive(system_hive)
@@ -63,12 +65,8 @@
     plugin_instance.run()
 
     assert plugin_instance.entries == [
-        {'name': 'WKS-WIN732BITA',
-         'timestamp': '2010-11-10T17:18:08.718750+00:00'
-         },
-        {'name': 'WIN-V5T3CSP8U4H',
-         'timestamp': '2010-11-10T18:17:36.968750+00:00'
-         }
+        {"name": "WKS-WIN732BITA", "timestamp": "2010-11-10T17:18:08.718750+00:00"},
+        {"name": "WIN-V5T3CSP8U4H", "timestamp": "2010-11-10T18:17:36.968750+00:00"},
     ]
 
 
@@ -78,14 +76,16 @@
     plugin_instance.run()
 
     assert plugin_instance.entries == {
-        '\\Software\\Microsoft\\Windows\\CurrentVersion\\Run': {
-            'timestamp': '2012-04-03T21:19:54.837716+00:00',
-            'values': [
-                {'name': 'Sidebar',
-                 'value_type': 'REG_EXPAND_SZ',
-                 'value': '%ProgramFiles%\\Windows Sidebar\\Sidebar.exe /autoRun', 'is_corrupted': False
-                 }
-            ]
+        "\\Software\\Microsoft\\Windows\\CurrentVersion\\Run": {
+            "timestamp": "2012-04-03T21:19:54.837716+00:00",
+            "values": [
+                {
+                    "name": "Sidebar",
+                    "value_type": "REG_EXPAND_SZ",
+                    "value": "%ProgramFiles%\\Windows Sidebar\\Sidebar.exe /autoRun",
+                    "is_corrupted": False,
+                }
+            ],
         }
     }
 
@@ -96,53 +96,53 @@
     plugin_instance.run()
 
     assert plugin_instance.entries == {
-        '\\Microsoft\\Windows\\CurrentVersion\\Run':
-            {'timestamp': '2012-04-04T01:54:23.669836+00:00',
-             'values': [
-                 {
-                     'name': 'VMware Tools',
-                     'value_type': 'REG_SZ',
-                     'value': '"C:\\Program Files\\VMware\\VMware Tools\\VMwareTray.exe"',
-                     'is_corrupted': False
-                 },
-                 {
-                     'name': 'VMware User Process',
-                     'value_type': 'REG_SZ',
-                     'value': '"C:\\Program Files\\VMware\\VMware Tools\\VMwareUser.exe"',
-                     'is_corrupted': False
-                 },
-                 {
-                     'name': 'Adobe ARM',
-                     'value_type': 'REG_SZ',
-                     'value': '"C:\\Program Files\\Common Files\\Adobe\\ARM\\1.0\\AdobeARM.exe"',
-                     'is_corrupted': False
-                 },
-                 {
-                     'name': 'McAfeeUpdaterUI',
-                     'value_type': 'REG_SZ',
-                     'value': '"C:\\Program Files\\McAfee\\Common Framework\\udaterui.exe" /StartedFromRunKey',
-                     'is_corrupted': False
-                 },
-                 {
-                     'name': 'ShStatEXE',
-                     'value_type': 'REG_SZ',
-                     'value': '"C:\\Program Files\\McAfee\\VirusScan Enterprise\\SHSTAT.EXE" /STANDALONE',
-                     'is_corrupted': False
-                 },
-                 {
-                     'name': 'McAfee Host Intrusion Prevention Tray',
-                     'value_type': 'REG_SZ',
-                     'value': '"C:\\Program Files\\McAfee\\Host Intrusion Prevention\\FireTray.exe"',
-                     'is_corrupted': False
-                 },
-                 {
-                     'name': 'svchost',
-                     'value_type': 'REG_SZ',
-                     'value': 'c:\\windows\\system32\\dllhost\\svchost.exe',
-                     'is_corrupted': False
-                 }
-             ]
-             }
+        "\\Microsoft\\Windows\\CurrentVersion\\Run": {
+            "timestamp": "2012-04-04T01:54:23.669836+00:00",
+            "values": [
+                {
+                    "name": "VMware Tools",
+                    "value_type": "REG_SZ",
+                    "value": '"C:\\Program Files\\VMware\\VMware Tools\\VMwareTray.exe"',
+                    "is_corrupted": False,
+                },
+                {
+                    "name": "VMware User Process",
+                    "value_type": "REG_SZ",
+                    "value": '"C:\\Program Files\\VMware\\VMware Tools\\VMwareUser.exe"',
+                    "is_corrupted": False,
+                },
+                {
+                    "name": "Adobe ARM",
+                    "value_type": "REG_SZ",
+                    "value": '"C:\\Program Files\\Common Files\\Adobe\\ARM\\1.0\\AdobeARM.exe"',
+                    "is_corrupted": False,
+                },
+                {
+                    "name": "McAfeeUpdaterUI",
+                    "value_type": "REG_SZ",
+                    "value": '"C:\\Program Files\\McAfee\\Common Framework\\udaterui.exe" /StartedFromRunKey',
+                    "is_corrupted": False,
+                },
+                {
+                    "name": "ShStatEXE",
+                    "value_type": "REG_SZ",
+                    "value": '"C:\\Program Files\\McAfee\\VirusScan Enterprise\\SHSTAT.EXE" /STANDALONE',
+                    "is_corrupted": False,
+                },
+                {
+                    "name": "McAfee Host Intrusion Prevention Tray",
+                    "value_type": "REG_SZ",
+                    "value": '"C:\\Program Files\\McAfee\\Host Intrusion Prevention\\FireTray.exe"',
+                    "is_corrupted": False,
+                },
+                {
+                    "name": "svchost",
+                    "value_type": "REG_SZ",
+                    "value": "c:\\windows\\system32\\dllhost\\svchost.exe",
+                    "is_corrupted": False,
+                },
+            ],
+        }
     }
 
 
@@ -151,23 +151,25 @@
     plugin_instance = UserAssistPlugin(registry_hive, as_json=True)
     plugin_instance.run()
 
+    import ipdb; ipdb.set_trace()
+
     assert len(plugin_instance.entries) == 62
     assert plugin_instance.entries[-1] == {
-        'focus_count': 1,
-        'name': '%PROGRAMFILES(X86)%\\Microsoft Office\\Office14\\EXCEL.EXE',
-        'run_counter': 4,
-        'session_id': 0,
-        'timestamp': '2012-04-04T15:43:14.785000+00:00',
-        'total_focus_time_ms': 47673
+        "focus_count": 1,
+        "name": "%PROGRAMFILES(X86)%\\Microsoft Office\\Office14\\EXCEL.EXE",
+        "run_counter": 4,
+        "session_id": 0,
+        "timestamp": "2012-04-04T15:43:14.785000+00:00",
+        "total_focus_time_ms": 47673,
     }
 
     assert plugin_instance.entries[50] == {
-        'focus_count': 9,
-        'name': 'Microsoft.Windows.RemoteDesktop',
-        'run_counter': 8,
-        'session_id': 0,
-        'timestamp': '2012-04-03T22:06:58.124282+00:00',
-        'total_focus_time_ms': 180000
+        "focus_count": 9,
+        "name": "Microsoft.Windows.RemoteDesktop",
+        "run_counter": 8,
+        "session_id": 0,
+        "timestamp": "2012-04-03T22:06:58.124282+00:00",
+        "total_focus_time_ms": 180000,
     }
 
 
@@ -178,11 +180,11 @@
 
     assert len(plugin_instance.entries) == 1367
     assert plugin_instance.entries[100] == {
-        'full_path': 'C:\\Windows\\system32\\TPVMMondeu.dll',
-        'last_modified_timestamp_2': '2017-03-17T05:06:04.002722+00:00',
-        'program_id': '75a010066bb612ca7357ce31df8e9f0300000904',
-        'sha1': '056f4b9d9ec9b5dc548e1b460da889e44089d76f',
-        'timestamp': '2017-08-03T11:34:02.263418+00:00'
+        "full_path": "C:\\Windows\\system32\\TPVMMondeu.dll",
+        "last_modified_timestamp_2": "2017-03-17T05:06:04.002722+00:00",
+        "program_id": "75a010066bb612ca7357ce31df8e9f0300000904",
+        "sha1": "056f4b9d9ec9b5dc548e1b460da889e44089d76f",
+        "timestamp": "2017-08-03T11:34:02.263418+00:00",
     }
 
 
@@ -193,10 +195,10 @@
 
     assert len(plugin_instance.entries) == 6
     assert plugin_instance.entries[0] == {
-        'last_write': '2012-04-04T15:45:18.551340+00:00',
-        'mru_id': 1,
-        'name': 'alloy',
-        'order': 0
+        "last_write": "2012-04-04T15:45:18.551340+00:00",
+        "mru_id": 1,
+        "name": "alloy",
+        "order": 0,
     }
 
 
@@ -206,12 +208,12 @@
     plugin_instance.run()
 
     assert plugin_instance.entries == {
-        'consent_prompt_admin': 5,
-        'consent_prompt_user': 3,
-        'enable_limited_user_accounts': 1,
-        'enable_virtualization': 1,
-        'filter_admin_token': 0,
-        'last_write': '2011-08-30T18:47:10.734144+00:00'
+        "consent_prompt_admin": 5,
+        "consent_prompt_user": 3,
+        "enable_limited_user_accounts": 1,
+        "enable_virtualization": 1,
+        "filter_admin_token": 0,
+        "last_write": "2011-08-30T18:47:10.734144+00:00",
     }
 
 
@@ -221,13 +223,13 @@
     plugin_instance.run()
 
     assert plugin_instance.entries[0] == {
-        'identifier': '8A4152964845CF540BEAEBD27F7A8519', 
-        'timestamp': '2022-02-15T07:00:07.245646+00:00', 
-        'product_name': 'Microsoft Visual C++ Compiler Package for Python 2.7', 
-        'is_hidden': False
-    }
-
-    assert not any([x['is_hidden'] for x in plugin_instance.entries])
+        "identifier": "8A4152964845CF540BEAEBD27F7A8519",
+        "timestamp": "2022-02-15T07:00:07.245646+00:00",
+        "product_name": "Microsoft Visual C++ Compiler Package for Python 2.7",
+        "is_hidden": False,
+    }
+
+    assert not any([x["is_hidden"] for x in plugin_instance.entries])
 
 
 def test_ras_tracing_plugin_software(software_hive):
@@ -421,9 +423,6 @@
             "local_load_time": None,
         },
     ]
-=======
-from regipy.registry import RegistryHive
->>>>>>> 85d8ba6b
 
 
 def test_printdemon_plugin(software_hive):
@@ -888,8 +887,10 @@
     registry_hive = RegistryHive(system_hive)
     plugin_instance = NetworkDataPlugin(registry_hive, as_json=True)
     plugin_instance.run()
-    
-    assert plugin_instance.entries["\\ControlSet001\\Services\\Tcpip\\Parameters\\Interfaces"]["interfaces"][0] == {
+
+    assert plugin_instance.entries[
+        "\\ControlSet001\\Services\\Tcpip\\Parameters\\Interfaces"
+    ]["interfaces"][0] == {
         "interface_name": "{698E50A9-4F58-4D86-B61D-F42E58DCACF6}",
         "last_modified": "2011-09-17T13:43:23.770078+00:00",
         "dhcp_enabled": False,
@@ -906,7 +907,7 @@
     plugin_instance = WinVersionPlugin(registry_hive, as_json=True)
     plugin_instance.run()
 
-    assert plugin_instance.entries['\\Microsoft\\Windows NT\\CurrentVersion'] == {
+    assert plugin_instance.entries["\\Microsoft\\Windows NT\\CurrentVersion"] == {
         "BuildLab": "7601.win7sp1_gdr.111118-2330",
         "BuildLabEx": "7601.17727.x86fre.win7sp1_gdr.111118-2330",
         "CSDVersion": "Service Pack 1",
@@ -920,14 +921,15 @@
         "ProductId": "00426-067-1817155-86250",
         "ProductName": "Windows 7 Ultimate",
         "RegisteredOrganization": 0,
-        "RegisteredOwner": "Windows User"
-    }   
+        "RegisteredOwner": "Windows User",
+    }
+
 
 def test_previous_win_version_plugin(system_hive_with_filetime):
     registry_hive = RegistryHive(system_hive_with_filetime)
     plugin_instance = PreviousWinVersionPlugin(registry_hive, as_json=True)
     plugin_instance.run()
-    
+
     # work with SYSTEM_WIN_10_1709 HIVE
     assert plugin_instance.entries == [
         {
@@ -945,7 +947,7 @@
             "ProductName": "Windows 10 Pro",
             "RegisteredOrganization": 0,
             "RegisteredOwner": "Windows User",
-            "update_date": "2019-01-06 02:18:37"
+            "update_date": "2019-01-06 02:18:37",
         },
         {
             "BuildLab": "17134.rs4_release.180410-1804",
@@ -962,9 +964,10 @@
             "ProductName": "Windows 10 Pro",
             "RegisteredOrganization": 0,
             "RegisteredOwner": "Windows User",
-            "update_date": "2019-05-16 00:55:20"
-        }
+            "update_date": "2019-05-16 00:55:20",
+        },
     ]
+
 
 def test_shutdown_plugin(system_hive):
     registry_hive = RegistryHive(system_hive)
@@ -974,75 +977,85 @@
     assert plugin_instance.entries == {
         "\\ControlSet001\\Control\\Windows": {
             "date": "2012-04-04 01:58:40",
-            "last_write": "2012-04-04T01:58:40.839250+00:00"
+            "last_write": "2012-04-04T01:58:40.839250+00:00",
         },
         "\\ControlSet002\\Control\\Windows": {
             "date": "2012-04-04 01:58:40",
-            "last_write": "2012-04-04T01:58:40.839250+00:00"
-        }
-    }
+            "last_write": "2012-04-04T01:58:40.839250+00:00",
+        },
+    }
+
 
 def test_processor_architecture_plugin(system_hive):
     registry_hive = RegistryHive(system_hive)
     plugin_instance = ProcessorArchitecturePlugin(registry_hive, as_json=True)
     plugin_instance.run()
 
-    assert plugin_instance.entries['\\ControlSet001\\Control\\Session Manager\\Environment'] == {
+    assert plugin_instance.entries[
+        "\\ControlSet001\\Control\\Session Manager\\Environment"
+    ] == {
         "NUMBER_OF_PROCESSORS": 49,
         "PROCESSOR_ARCHITECTURE": "x86",
         "PROCESSOR_IDENTIFIER": "x86 Family 16 Model 8 Stepping 0, AuthenticAMD",
-        "PROCESSOR_REVISION": "0800"
-    }
-    
+        "PROCESSOR_REVISION": "0800",
+    }
+
+
 def test_crash_dump_plugin(system_hive):
     registry_hive = RegistryHive(system_hive)
     plugin_instance = CrashDumpPlugin(registry_hive, as_json=True)
     plugin_instance.run()
 
-    assert plugin_instance.entries['\\ControlSet001\\Control\\CrashControl'] == {
+    assert plugin_instance.entries["\\ControlSet001\\Control\\CrashControl"] == {
         "CrashDumpEnabled": 2,
         "CrashDumpEnabledStr": "Kernel memory dump",
         "DumpFile": "%SystemRoot%\\MEMORY.DMP",
         "last_write": "2012-04-04T11:47:36.984376+00:00",
         "LogEvent": 1,
-        "MinidumpDir": "%SystemRoot%\\Minidump"
-    }
-    
+        "MinidumpDir": "%SystemRoot%\\Minidump",
+    }
+
+
 def test_susclient_plugin(software_hive):
     registry_hive = RegistryHive(software_hive)
     plugin_instance = SusclientPlugin(registry_hive, as_json=True)
     plugin_instance.run()
 
-    assert plugin_instance.entries['\\Microsoft\\Windows\\CurrentVersion\\WindowsUpdate'] == {
+    assert plugin_instance.entries[
+        "\\Microsoft\\Windows\\CurrentVersion\\WindowsUpdate"
+    ] == {
         "last_write": "2012-03-14T07:05:41.719626+00:00",
         "LastRestorePointSetTime": "2012-03-14 07:05:41",
         "SusClientId": "50df98f2-964a-496d-976d-d95296e13929",
-        "SusClientIdValidation": ""
-    }
-    
+        "SusClientIdValidation": "",
+    }
+
+
 def test_disable_last_access_plugin(system_hive_with_filetime):
     registry_hive = RegistryHive(system_hive_with_filetime)
     plugin_instance = DisableLastAccessPlugin(registry_hive, as_json=True)
     plugin_instance.run()
 
     # work with SYSTEM_WIN_10_1709 HIVE
-    assert plugin_instance.entries['\\ControlSet001\\Control\\FileSystem'] == {
+    assert plugin_instance.entries["\\ControlSet001\\Control\\FileSystem"] == {
         "last_write": "2020-02-13T11:59:20.987114+00:00",
         "NtfsDisableLastAccessUpdate": "80000003",
-        "NtfsDisableLastAccessUpdateStr": "(System Managed, Updates Disabled)"
-    }
-    
+        "NtfsDisableLastAccessUpdateStr": "(System Managed, Updates Disabled)",
+    }
+
+
 def test_code_page_plugin(system_hive_with_filetime):
     registry_hive = RegistryHive(system_hive_with_filetime)
     plugin_instance = CodepagePlugin(registry_hive, as_json=True)
     plugin_instance.run()
 
     # work with SYSTEM_WIN_10_1709 HIVE
-    assert plugin_instance.entries['\\ControlSet001\\Control\\Nls\\CodePage'] == {
+    assert plugin_instance.entries["\\ControlSet001\\Control\\Nls\\CodePage"] == {
         "ACP": "1252",
-        "last_write": "2019-05-16T08:22:00.160628+00:00"
-    }
-    
+        "last_write": "2019-05-16T08:22:00.160628+00:00",
+    }
+
+
 def test_disable_sr_plugin(software_hive):
     registry_hive = RegistryHive(software_hive)
     plugin_instance = DisableSRPlugin(registry_hive, as_json=True)
@@ -1053,18 +1066,22 @@
             "last_write": "2012-03-31T04:00:23.006648+00:00"
         }
     }
-    
+
+
 def test_diag_sr_plugin(system_hive):
     registry_hive = RegistryHive(system_hive)
     plugin_instance = DiagSRPlugin(registry_hive, as_json=True)
     plugin_instance.run()
 
-    assert plugin_instance.entries['\\ControlSet001\\Services\\VSS\\Diag\\SystemRestore'] == {
+    assert plugin_instance.entries[
+        "\\ControlSet001\\Services\\VSS\\Diag\\SystemRestore"
+    ] == {
         "last_write": "2012-03-31T04:00:22.998834+00:00",
         "SrCreateRp (Enter)": "2012-03-31 04:00:01",
-        "SrCreateRp (Leave)": "2012-03-31 04:00:22"
-    }
-    
+        "SrCreateRp (Leave)": "2012-03-31 04:00:22",
+    }
+
+
 def test_spp_clients_plugin(software_hive):
     registry_hive = RegistryHive(software_hive)
     plugin_instance = SppClientsPlugin(registry_hive, as_json=True)
@@ -1075,10 +1092,11 @@
             "{09F7EDC5-294E-4180-AF6A-FB0E6A0E9513}": [
                 "\\\\?\\Volume{656b1715-ecf6-11df-92e6-806e6f6e6963}\\:(C:)"
             ],
-            "last_write": "2012-03-15T22:32:18.089574+00:00"
+            "last_write": "2012-03-15T22:32:18.089574+00:00",
         }
     }
-    
+
+
 def test_backup_restore_plugin(system_hive_with_filetime):
     registry_hive = RegistryHive(system_hive_with_filetime)
     plugin_instance = BackupRestorePlugin(registry_hive, as_json=True)
@@ -1087,12 +1105,8 @@
     # work with SYSTEM_WIN_10_1709 HIVE
     assert plugin_instance.entries == {
         "\\ControlSet001\\Control\\BackupRestore\\FilesNotToBackup": {
-            "BITS_metadata": [
-                "%ProgramData%\\Microsoft\\Network\\Downloader\\* /s"
-            ],
-            "ETW": [
-                "%SystemRoot%\\system32\\LogFiles\\WMI\\RtBackup\\*.*"
-            ],
+            "BITS_metadata": ["%ProgramData%\\Microsoft\\Network\\Downloader\\* /s"],
+            "ETW": ["%SystemRoot%\\system32\\LogFiles\\WMI\\RtBackup\\*.*"],
             "FVE_Control": [
                 "\\System Volume Information\\FVE.{e40ad34d-dae9-4bc7-95bd-b16218c10f72}.*"
             ],
@@ -1120,36 +1134,24 @@
             "FVE2_WipeX": [
                 "\\System Volume Information\\FVE2.{9ef82dfa-1239-4a30-83e6-3b3e9b8fed08}.*"
             ],
-            "Internet Explorer": [
-                "%UserProfile%\\index.dat /s"
-            ],
+            "Internet Explorer": ["%UserProfile%\\index.dat /s"],
             "Kernel Dumps": [
                 "%systemroot%\\Minidump\\* /s",
-                "%systemroot%\\memory.dmp"
+                "%systemroot%\\memory.dmp",
             ],
             "last_write": "2019-05-16T08:21:59.973146+00:00",
-            "Memory Page File": [
-                "\\Pagefile.sys"
-            ],
+            "Memory Page File": ["\\Pagefile.sys"],
             "Mount Manager": [
                 "\\System Volume Information\\MountPointManagerRemoteDatabase"
             ],
             "MS Distributed Transaction Coordinator": [
                 "C:\\Windows\\system32\\MSDtc\\MSDTC.LOG",
-                "C:\\Windows\\system32\\MSDtc\\trace\\dtctrace.log"
-            ],
-            "Netlogon": [
-                "%SystemRoot%\\netlogon.chg"
-            ],
-            "Power Management": [
-                "\\hiberfil.sys"
-            ],
-            "Storage Tiers Management": [
-                "\\System Volume Information\\Heat\\*.* /s"
-            ],
-            "Temporary Files": [
-                "%TEMP%\\* /s"
-            ],
+                "C:\\Windows\\system32\\MSDtc\\trace\\dtctrace.log",
+            ],
+            "Netlogon": ["%SystemRoot%\\netlogon.chg"],
+            "Power Management": ["\\hiberfil.sys"],
+            "Storage Tiers Management": ["\\System Volume Information\\Heat\\*.* /s"],
+            "Temporary Files": ["%TEMP%\\* /s"],
             "VSS Default Provider": [
                 "\\System Volume Information\\*{3808876B-C176-4e48-B7AE-04046E6CC752} /s"
             ],
@@ -1159,12 +1161,8 @@
             "VSS Service DB": [
                 "\\System Volume Information\\*.{7cc467ef-6865-4831-853f-2a4817fd1bca}DB"
             ],
-            "WER": [
-                "%ProgramData%\\Microsoft\\Windows\\WER\\* /s"
-            ],
-            "WUA": [
-                "%windir%\\softwaredistribution\\*.* /s"
-            ]
+            "WER": ["%ProgramData%\\Microsoft\\Windows\\WER\\* /s"],
+            "WUA": ["%windir%\\softwaredistribution\\*.* /s"],
         },
         "\\ControlSet001\\Control\\BackupRestore\\FilesNotToSnapshot": {
             "FVE": [
@@ -1178,29 +1176,21 @@
             ],
             "last_write": "2020-02-13T08:47:50.455600+00:00",
             "ModernOutlookOAB": [
-                "$UserProfile$\\AppData\\Local\\Packages\\Microsoft.Office.Desktop_8wekyb3d8bbwe\\LocalCache\\Local\\Microsoft\\Outlook\\*.oab /s"
+                "$UserProfile$\\AppData\\Local\\Packages\\Microsoft.Office."
+                "Desktop_8wekyb3d8bbwe\\LocalCache\\Local\\Microsoft\\Outlook\\*.oab /s"
             ],
             "ModernOutlookOST": [
-                "$UserProfile$\\AppData\\Local\\Packages\\Microsoft.Office.Desktop_8wekyb3d8bbwe\\LocalCache\\Local\\Microsoft\\Outlook\\*.ost /s"
-            ],
-            "OutlookOST": [
-                "$UserProfile$\\AppData\\Local\\Microsoft\\Outlook\\*.ost"
-            ],
-            "Storage Tiers Management": [
-                "\\System Volume Information\\Heat\\*.* /s"
-            ],
-            "TSBACKUP": [
-                "C:\\ProgramData\\FLEXnet\\*.* /s"
-            ],
-            "WUA": [
-                "%windir%\\softwaredistribution\\*.* /s"
-            ]
+                "$UserProfile$\\AppData\\Local\\Packages\\Microsoft.Office."
+                "Desktop_8wekyb3d8bbwe\\LocalCache\\Local\\Microsoft\\Outlook\\*.ost /s"
+            ],
+            "OutlookOST": ["$UserProfile$\\AppData\\Local\\Microsoft\\Outlook\\*.ost"],
+            "Storage Tiers Management": ["\\System Volume Information\\Heat\\*.* /s"],
+            "TSBACKUP": ["C:\\ProgramData\\FLEXnet\\*.* /s"],
+            "WUA": ["%windir%\\softwaredistribution\\*.* /s"],
         },
         "\\ControlSet001\\Control\\BackupRestore\\KeysNotToRestore": {
             "last_write": "2019-05-16T08:21:59.973146+00:00",
-            "Mount Manager": [
-                "MountedDevices\\"
-            ],
+            "Mount Manager": ["MountedDevices\\"],
             "MS Distributed Transaction Coordinator": [
                 "CurrentControlSet\\Control\\MSDTC\\ASR\\"
             ],
@@ -1212,17 +1202,18 @@
             ],
             "Session Manager": [
                 "CurrentControlSet\\Control\\Session Manager\\AllowProtectedRenames"
-            ]
-        }
-    }
-    
+            ],
+        },
+    }
+
+
 def test_timezone_data2_plugin(system_hive_with_filetime):
     registry_hive = RegistryHive(system_hive_with_filetime)
     plugin_instance = TimezoneDataPlugin2(registry_hive, as_json=True)
     plugin_instance.run()
 
     # work with SYSTEM_WIN_10_1709 HIVE
-    assert plugin_instance.entries['\\ControlSet001\\Control\\TimeZoneInformation'] == {
+    assert plugin_instance.entries["\\ControlSet001\\Control\\TimeZoneInformation"] == {
         "ActiveTimeBias": 420,
         "Bias": 480,
         "DaylightBias": -60,
@@ -1233,6 +1224,5 @@
         "StandardBias": 0,
         "StandardName": "@tzres.dll,-212",
         "StandardStart": "00000b00010002000000000000000000",
-        "TimeZoneKeyName": "Pacific Standard Time"
-    }
-    +        "TimeZoneKeyName": "Pacific Standard Time",
+    }